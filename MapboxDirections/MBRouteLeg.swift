--- conflicted
+++ resolved
@@ -6,10 +6,7 @@
  You do not create instances of this class directly. Instead, you receive route leg objects as part of route objects when you request directions using the `Directions.calculate(_:completionHandler:)` method.
  */
 @objc(MBRouteLeg)
-<<<<<<< HEAD
 open class RouteLeg: NSObject, NSSecureCoding {
-=======
-public class RouteLeg: NSObject, NSSecureCoding {
     // MARK: Creating a Leg
     
     internal init(steps: [RouteStep], json: JSONDictionary, source: Waypoint, destination: Waypoint, profileIdentifier: String) {
@@ -32,53 +29,50 @@
      - parameter destination: The waypoint at the end of the leg.
      - parameter profileIdentifier: The profile identifier used to request the routes.
      */
-    public convenience init(json: [String: AnyObject], source: Waypoint, destination: Waypoint, profileIdentifier: String) {
+    public convenience init(json: [String: Any], source: Waypoint, destination: Waypoint, profileIdentifier: String) {
         let steps = (json["steps"] as? [JSONDictionary] ?? []).map { RouteStep(json: $0) }
         self.init(steps: steps, json: json, source: source, destination: destination, profileIdentifier: profileIdentifier)
     }
     
     public required init?(coder decoder: NSCoder) {
-        guard let decodedSource = decoder.decodeObjectOfClass(Waypoint.self, forKey: "source") else {
+        guard let decodedSource = decoder.decodeObject(of: Waypoint.self, forKey: "source") else {
             return nil
         }
         source = decodedSource
         
-        guard let decodedDestination = decoder.decodeObjectOfClass(Waypoint.self, forKey: "destination") else {
+        guard let decodedDestination = decoder.decodeObject(of: Waypoint.self, forKey: "destination") else {
             return nil
         }
         destination = decodedDestination
         
-        steps = decoder.decodeObjectOfClasses([NSArray.self, RouteStep.self], forKey: "steps") as? [RouteStep] ?? []
+        steps = decoder.decodeObject(of: [NSArray.self, RouteStep.self], forKey: "steps") as? [RouteStep] ?? []
         
-        guard let decodedName = decoder.decodeObjectOfClass(NSString.self, forKey: "name") as String? else {
+        guard let decodedName = decoder.decodeObject(of: NSString.self, forKey: "name") as String? else {
             return nil
         }
         name = decodedName
         
-        distance = decoder.decodeDoubleForKey("distance")
-        expectedTravelTime = decoder.decodeDoubleForKey("expectedTravelTime")
+        distance = decoder.decodeDouble(forKey: "distance")
+        expectedTravelTime = decoder.decodeDouble(forKey: "expectedTravelTime")
         
-        guard let decodedProfileIdentifier = decoder.decodeObjectOfClass(NSString.self, forKey: "profileIdentifier") as String? else {
+        guard let decodedProfileIdentifier = decoder.decodeObject(of: NSString.self, forKey: "profileIdentifier") as String? else {
             return nil
         }
         profileIdentifier = decodedProfileIdentifier
     }
     
-    public static func supportsSecureCoding() -> Bool {
-        return true
+    open static var supportsSecureCoding = true
+    
+    public func encode(with coder: NSCoder) {
+        coder.encode(source, forKey: "source")
+        coder.encode(destination, forKey: "destination")
+        coder.encode(steps, forKey: "steps")
+        coder.encode(name, forKey: "name")
+        coder.encode(distance, forKey: "distance")
+        coder.encode(expectedTravelTime, forKey: "expectedTravelTime")
+        coder.encode(profileIdentifier, forKey: "profileIdentifier")
     }
     
-    public func encodeWithCoder(coder: NSCoder) {
-        coder.encodeObject(source, forKey: "source")
-        coder.encodeObject(destination, forKey: "destination")
-        coder.encodeObject(steps, forKey: "steps")
-        coder.encodeObject(name, forKey: "name")
-        coder.encodeDouble(distance, forKey: "distance")
-        coder.encodeDouble(expectedTravelTime, forKey: "expectedTravelTime")
-        coder.encodeObject(profileIdentifier, forKey: "profileIdentifier")
-    }
-    
->>>>>>> a241f3a0
     // MARK: Getting the Leg Geometry
     
     /**
@@ -138,67 +132,7 @@
      
      The value of this property is `MBDirectionsProfileIdentifierAutomobile`, `MBDirectionsProfileIdentifierAutomobileAvoidingTraffic`, `MBDirectionsProfileIdentifierCycling`, or `MBDirectionsProfileIdentifierWalking`, depending on the `profileIdentifier` property of the original `RouteOptions` object. This property reflects the primary mode of transportation used for the route leg. Individual steps along the route leg might use different modes of transportation as necessary.
      */
-<<<<<<< HEAD
     open let profileIdentifier: String
-    
-    // MARK: Creating a Leg
-    
-    internal init(steps: [RouteStep], json: JSONDictionary, source: Waypoint, destination: Waypoint, profileIdentifier: String) {
-        self.source = source
-        self.destination = destination
-        self.profileIdentifier = profileIdentifier
-        self.steps = steps
-        distance = json["distance"] as! Double
-        expectedTravelTime = json["duration"] as! Double
-        self.name = json["summary"] as! String
-    }
-    
-    internal convenience init(json: JSONDictionary, source: Waypoint, destination: Waypoint, profileIdentifier: String) {
-        let steps = (json["steps"] as? [JSONDictionary] ?? []).map { RouteStep(json: $0) }
-        self.init(steps: steps, json: json, source: source, destination: destination, profileIdentifier: profileIdentifier)
-    }
-    
-    public required init?(coder decoder: NSCoder) {
-        guard let decodedSource = decoder.decodeObject(of: Waypoint.self, forKey: "source") else {
-            return nil
-        }
-        source = decodedSource
-        
-        guard let decodedDestination = decoder.decodeObject(of: Waypoint.self, forKey: "destination") else {
-            return nil
-        }
-        destination = decodedDestination
-        
-        steps = decoder.decodeObject(of: [NSArray.self, RouteStep.self], forKey: "steps") as? [RouteStep] ?? []
-        
-        guard let decodedName = decoder.decodeObject(of: NSString.self, forKey: "name") as String? else {
-            return nil
-        }
-        name = decodedName
-        
-        distance = decoder.decodeDouble(forKey: "distance")
-        expectedTravelTime = decoder.decodeDouble(forKey: "expectedTravelTime")
-        
-        guard let decodedProfileIdentifier = decoder.decodeObject(of: NSString.self, forKey: "profileIdentifier") as String? else {
-            return nil
-        }
-        profileIdentifier = decodedProfileIdentifier
-    }
-    
-    open static var supportsSecureCoding = true
-    
-    public func encode(with coder: NSCoder) {
-        coder.encode(source, forKey: "source")
-        coder.encode(destination, forKey: "destination")
-        coder.encode(steps, forKey: "steps")
-        coder.encode(name, forKey: "name")
-        coder.encode(distance, forKey: "distance")
-        coder.encode(expectedTravelTime, forKey: "expectedTravelTime")
-        coder.encode(profileIdentifier, forKey: "profileIdentifier")
-    }
-=======
-    public let profileIdentifier: String
->>>>>>> a241f3a0
 }
 
 // MARK: Support for Directions API v4
