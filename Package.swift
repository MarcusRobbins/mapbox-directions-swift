--- conflicted
+++ resolved
@@ -20,14 +20,9 @@
     ],
     dependencies: [
         // Dependencies declare other packages that this package depends on.
-<<<<<<< HEAD
-        .package(url: "https://github.com/raphaelmor/Polyline.git", from: "4.2.1"),
-        .package(url: "https://github.com/mapbox/turf-swift.git", from: "1.0.0"),
+        .package(url: "https://github.com/raphaelmor/Polyline.git", from: "5.0.2"),
+        .package(name: "Turf", url: "https://github.com/mapbox/turf-swift.git", from: "1.1.0"),
         .package(url: "https://github.com/jakeheis/SwiftCLI", from: "6.0.0")
-=======
-        .package(url: "https://github.com/raphaelmor/Polyline.git", from: "5.0.2"),
-        .package(name: "Turf", url: "https://github.com/mapbox/turf-swift.git", from: "1.1.0")
->>>>>>> c7c3e9f4
     ],
     targets: [
         // Targets are the basic building blocks of a package. A target can define a module or a test suite.
@@ -38,17 +33,13 @@
             exclude: ["Info.plist"]),
         .testTarget(
             name: "MapboxDirectionsTests",
-<<<<<<< HEAD
-            dependencies: ["MapboxDirections"]),
-        .target(
-            name: "MapboxDirectionsCLI",
-            dependencies: ["MapboxDirections", "SwiftCLI"])
-=======
             dependencies: ["MapboxDirections"],
             exclude: ["Info.plist"],
             resources: [
                 .process("Fixtures"),
             ]),
->>>>>>> c7c3e9f4
+        .target(
+            name: "MapboxDirectionsCLI",
+            dependencies: ["MapboxDirections", "SwiftCLI"]),
     ]
 )