// swift-tools-version:5.3
// The swift-tools-version declares the minimum version of Swift required to build this package.

import PackageDescription

let package = Package(
    name: "MapboxDirections",
    platforms: [
        .macOS(.v10_12), .iOS(.v10), .watchOS(.v3), .tvOS(.v12)
    ],
    products: [
        // Products define the executables and libraries produced by a package, and make them visible to other packages.
        .library(
            name: "MapboxDirections",
            targets: ["MapboxDirections"]
        ),
        .executable(
            name: "mapbox-directions-swift",
            targets: ["MapboxDirectionsCLI"]),
    ],
    dependencies: [
        // Dependencies declare other packages that this package depends on.
        .package(url: "https://github.com/raphaelmor/Polyline.git", from: "5.0.2"),
<<<<<<< HEAD
        .package(name: "Turf", url: "https://github.com/mapbox/turf-swift.git", from: "2.0.0-alpha.3"),
        .package(url: "https://github.com/jakeheis/SwiftCLI", from: "6.0.0")
=======
        .package(name: "Turf", url: "https://github.com/mapbox/turf-swift.git", from: "1.1.0"),
        .package(url: "https://github.com/jakeheis/SwiftCLI", from: "6.0.0"),
        .package(url: "https://github.com/AliSoftware/OHHTTPStubs", from: "9.1.0")
>>>>>>> bbe54bc1
    ],
    targets: [
        // Targets are the basic building blocks of a package. A target can define a module or a test suite.
        // Targets can depend on other targets in this package, and on products in packages which this package depends on.
        .target(
            name: "MapboxDirections",
            dependencies: ["Polyline", "Turf"],
            exclude: ["Info.plist"]),
        .testTarget(
            name: "MapboxDirectionsTests",
            dependencies: [
                "MapboxDirections",
                .product(name:  "OHHTTPStubsSwift", package: "OHHTTPStubs", condition: .when(platforms: [.macOS, .iOS, .tvOS, .watchOS]))
            ],
            exclude: ["Info.plist"],
            resources: [
                .process("Fixtures"),
            ]),
        .target(
            name: "MapboxDirectionsCLI",
            dependencies: ["MapboxDirections", "SwiftCLI"]),
    ]
)<|MERGE_RESOLUTION|>--- conflicted
+++ resolved
@@ -21,14 +21,9 @@
     dependencies: [
         // Dependencies declare other packages that this package depends on.
         .package(url: "https://github.com/raphaelmor/Polyline.git", from: "5.0.2"),
-<<<<<<< HEAD
         .package(name: "Turf", url: "https://github.com/mapbox/turf-swift.git", from: "2.0.0-alpha.3"),
-        .package(url: "https://github.com/jakeheis/SwiftCLI", from: "6.0.0")
-=======
-        .package(name: "Turf", url: "https://github.com/mapbox/turf-swift.git", from: "1.1.0"),
         .package(url: "https://github.com/jakeheis/SwiftCLI", from: "6.0.0"),
         .package(url: "https://github.com/AliSoftware/OHHTTPStubs", from: "9.1.0")
->>>>>>> bbe54bc1
     ],
     targets: [
         // Targets are the basic building blocks of a package. A target can define a module or a test suite.
