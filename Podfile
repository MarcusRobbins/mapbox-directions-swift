use_frameworks!

def shared_pods
<<<<<<< HEAD
  pod 'Polyline', :git => 'https://github.com/superpeteblaze/Polyline', :branch => 'swift3'
=======
  pod 'Polyline', '~> 3.3'
>>>>>>> 9223b887
end

def shared_test_pods
  shared_pods
  pod 'OHHTTPStubs/Swift', '~> 5.0', :configurations => ['Debug']
end

def shared_example_pods
  shared_pods
  pod 'Mapbox-iOS-SDK', '~> 3.3'
end

target 'MapboxDirections' do
  platform :ios, '8.0'
  shared_pods
end

target 'MapboxDirectionsTests' do
  platform :ios, '8.0'
  shared_test_pods
end

target 'MapboxDirectionsMac' do
  platform :osx, '10.10'
  shared_pods
end

target 'MapboxDirectionsMacTests' do
  platform :osx, '10.10'
  shared_test_pods
end

target 'MapboxDirectionsTV' do
  platform :tvos, '9.0'
  shared_pods
end

target 'MapboxDirectionsTVTests' do
  platform :tvos, '9.0'
  shared_test_pods
end

target 'MapboxDirectionsWatch' do
  platform :watchos, '2.0'
  shared_pods
end

target 'Example (Swift)' do
  platform :ios, '8.0'
  shared_example_pods
end

target 'Example (Objective-C)' do
  platform :ios, '8.0'
  shared_example_pods
end<|MERGE_RESOLUTION|>--- conflicted
+++ resolved
@@ -1,16 +1,12 @@
 use_frameworks!
 
 def shared_pods
-<<<<<<< HEAD
-  pod 'Polyline', :git => 'https://github.com/superpeteblaze/Polyline', :branch => 'swift3'
-=======
-  pod 'Polyline', '~> 3.3'
->>>>>>> 9223b887
+  pod 'Polyline', '~> 4.0'
 end
 
 def shared_test_pods
   shared_pods
-  pod 'OHHTTPStubs/Swift', '~> 5.0', :configurations => ['Debug']
+  pod 'OHHTTPStubs/Swift', '~> 5.2', :configurations => ['Debug']
 end
 
 def shared_example_pods
