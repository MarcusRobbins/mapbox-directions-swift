--- conflicted
+++ resolved
@@ -1,11 +1,6 @@
 import XCTest
 import Turf
-<<<<<<< HEAD
-#if !SWIFT_PACKAGE
-=======
-#endif
 #if !os(Linux)
->>>>>>> bbe54bc1
 import OHHTTPStubs
 #if SWIFT_PACKAGE
 import OHHTTPStubsSwift
