--- conflicted
+++ resolved
@@ -127,7 +127,6 @@
         var right = Match.Tracepoint(coordinate: CLLocationCoordinate2D(), correction: 0, countOfAlternatives: 0)
         XCTAssertEqual(left, right)
         
-<<<<<<< HEAD
         right = Match.Tracepoint(coordinate: CLLocationCoordinate2D(latitude: 1, longitude: 1), correction: 0, countOfAlternatives: 0)
         XCTAssertNotEqual(left, right)
 
@@ -136,31 +135,24 @@
 
         right = Match.Tracepoint(coordinate: CLLocationCoordinate2D(), correction: 0, countOfAlternatives: 1)
         XCTAssertNotEqual(left, right)
-=======
-        // FIXME: Only Waypoint.==(_:_:) ever gets called: <https://stackoverflow.com/a/28794214/4585461>. This will be moot once Tracepoint becomes a struct that doesn’t inherit from Waypoint: <https://github.com/mapbox/mapbox-directions-swift/pull/388>.
-//        right = Tracepoint(coordinate: CLLocationCoordinate2D(latitude: 1, longitude: 1), countOfAlternatives: 0, name: nil)
-//        XCTAssertNotEqual(left, right)
-//
-//        right = Tracepoint(coordinate: CLLocationCoordinate2D(), countOfAlternatives: 1, name: nil)
-//        XCTAssertNotEqual(left, right)
-//
-//        right = Tracepoint(coordinate: CLLocationCoordinate2D(), countOfAlternatives: 0, name: "")
-//        XCTAssertNotEqual(left, right)
->>>>>>> c91d3ba0
     }
     
     func testAccuracies() {
-        let from = Waypoint(location: CLLocation(coordinate: CLLocationCoordinate2D(latitude: 0, longitude: 0), altitude: -1, horizontalAccuracy: -1, verticalAccuracy: -1, timestamp: Date()))
-        let to = Waypoint(coordinate: CLLocationCoordinate2D(latitude: 0, longitude: 0))
+        let from = RouteOptions.Waypoint(location: CLLocation(coordinate: CLLocationCoordinate2D(latitude: 0, longitude: 0),
+                                                              altitude: -1,
+                                                              horizontalAccuracy: -1,
+                                                              verticalAccuracy: -1,
+                                                              timestamp: Date()))
+        let to = RouteOptions.Waypoint(coordinate: CLLocationCoordinate2D(latitude: 0, longitude: 0))
         let options = RouteOptions(waypoints: [from, to])
         XCTAssertNil(options.bearings)
         XCTAssertNil(options.radiuses)
         
-        from.heading = 90
-        from.headingAccuracy = 45
+        options.waypoints[0].heading = 90
+        options.waypoints[0].headingAccuracy = 45
         XCTAssertEqual(options.bearings, "90.0,45.0;")
         
-        from.coordinateAccuracy = 5
+        options.waypoints[0].coordinateAccuracy = 5
         XCTAssertEqual(options.radiuses, "5.0;unlimited")
     }
 }