--- conflicted
+++ resolved
@@ -26,12 +26,7 @@
                 return OHHTTPStubsResponse(fileAtPath: path!, statusCode: 200, headers: ["Content-Type": "application/json"])
         }
         
-<<<<<<< HEAD
-        var route: Route!
-        var waypoints: [Route.Waypoint]!
-=======
         var routeResponse: RouteResponse!
->>>>>>> c91d3ba0
         
         let matchOptions = MatchOptions(waypoints: locations.map { (location) in
             var waypoint = MatchOptions.Waypoint(coordinate: location)
