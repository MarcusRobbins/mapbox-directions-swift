import XCTest
#if canImport(CoreLocation)
import CoreLocation
#endif
<<<<<<< HEAD
import Turf
#if !SWIFT_PACKAGE
=======
#if !os(Linux)
>>>>>>> bbe54bc1
import OHHTTPStubs
#if SWIFT_PACKAGE
import OHHTTPStubsSwift
#endif
#endif
@testable import MapboxDirections

class MatchTests: XCTestCase {
    override func tearDown() {
        #if !os(Linux)
        HTTPStubs.removeAllStubs()
        #endif
        super.tearDown()
    }
    
    #if !os(Linux)
    func testMatch() {
        let expectation = self.expectation(description: "calculating directions should return results")
        let locations = [CLLocationCoordinate2D(latitude: 32.712041, longitude: -117.172836),
                         CLLocationCoordinate2D(latitude: 32.712256, longitude: -117.17291),
                         CLLocationCoordinate2D(latitude: 32.712444, longitude: -117.17292),
                         CLLocationCoordinate2D(latitude: 32.71257, longitude: -117.172922),
                         CLLocationCoordinate2D(latitude: 32.7126, longitude: -117.172985),
                         CLLocationCoordinate2D(latitude: 32.712597, longitude: -117.173143),
                         CLLocationCoordinate2D(latitude: 32.712546, longitude: -117.173345)]
        
        stub(condition: isHost("api.mapbox.com")
            && isMethodGET()
            && pathStartsWith("/matching/v5/mapbox/driving")) { _ in
                let path = Bundle.module.path(forResource: "match", ofType: "json")
                return HTTPStubsResponse(fileAtPath: path!, statusCode: 200, headers: ["Content-Type": "application/json"])
        }
        
        var response: MapMatchingResponse!
        let matchOptions = MatchOptions(coordinates: locations)
        matchOptions.includesSteps = true
        matchOptions.routeShapeResolution = .full
        
        let task = Directions(credentials: BogusCredentials).calculate(matchOptions) { (session, result) in
            
            guard case let .success(resp) = result else {
                XCTFail("Encountered unexpected error. \(result)")
                return
            }
                    
            response = resp
            
            expectation.fulfill()
        }
        XCTAssertNotNil(task)
        
        waitForExpectations(timeout: 2) { (error) in
            XCTAssertNil(error, "Error: \(error!)")
            XCTAssertEqual(task.state, .completed)
        }
        
        let match = response.matches!.first!
        let opts = response.options
        XCTAssert(matchOptions == opts)
        
        XCTAssertNotNil(match)
        XCTAssertNotNil(match.shape)
        XCTAssertEqual(match.shape!.coordinates.count, 18)
        XCTAssertEqual(match.routeIdentifier, nil)
        
        let tracePoints = response.tracepoints
        XCTAssertNotNil(tracePoints)
        XCTAssertEqual(tracePoints!.first!!.countOfAlternatives, 0)
        XCTAssertEqual(tracePoints!.last!!.name, "West G Street")

        // confirming actual decoded values is important because the Directions API
        // uses an atypical precision level for polyline encoding
        XCTAssertEqual(round(match.shape!.coordinates.first!.latitude), 33)
        XCTAssertEqual(round(match.shape!.coordinates.first!.longitude), -117)
        XCTAssertEqual(match.legs.count, 6)
        XCTAssertEqual(match.confidence, 0.95, accuracy: 1e-2)

        let leg = match.legs.first!
        XCTAssertEqual(leg.name, "North Harbor Drive")
        XCTAssertEqual(leg.steps.count, 2)

        let firstStep = leg.steps.first
        XCTAssertNotNil(firstStep)
        let firstStepIntersections = firstStep?.intersections
        XCTAssertNotNil(firstStepIntersections)
        let firstIntersection = firstStepIntersections?.first
        XCTAssertNotNil(firstIntersection)

        let step = leg.steps[0]
        XCTAssertEqual(round(step.distance), 25)
        XCTAssertEqual(round(step.expectedTravelTime), 3)
        XCTAssertEqual(step.instructions, "Head north on North Harbor Drive")

        XCTAssertEqual(step.maneuverType, .depart)
        XCTAssertEqual(step.maneuverDirection, .none)
        XCTAssertEqual(step.initialHeading, 0)
        XCTAssertEqual(step.finalHeading, 340)

        XCTAssertNotNil(step.shape?.coordinates)
        XCTAssertEqual(step.shape!.coordinates.count, 4)
        let coordinate = step.shape!.coordinates.first!
        XCTAssertEqual(round(coordinate.latitude), 33)
        XCTAssertEqual(round(coordinate.longitude), -117)
    }
    
    func testMatchWithNullTracepoints() {
        let expectation = self.expectation(description: "calculating directions should return results")
        let locations = [CLLocationCoordinate2D(latitude: 32.70949, longitude: -117.17747),
                         CLLocationCoordinate2D(latitude: 32.712256, longitude: -117.17291),
                         CLLocationCoordinate2D(latitude: 32.712444, longitude: -117.17292),
                         CLLocationCoordinate2D(latitude: 32.71257, longitude: -117.172922),
                         CLLocationCoordinate2D(latitude: 32.7126, longitude: -117.172985),
                         CLLocationCoordinate2D(latitude: 32.712597, longitude: -117.173143),
                         CLLocationCoordinate2D(latitude: 32.712546, longitude: -117.173345)]
        
        stub(condition: isHost("api.mapbox.com")
            && isMethodGET()
            && pathStartsWith("/matching/v5/mapbox/driving")) { _ in
                let path = Bundle.module.path(forResource: "null-tracepoint", ofType: "json")
                return HTTPStubsResponse(fileAtPath: path!, statusCode: 200, headers: ["Content-Type": "application/json"])
        }
        
        var response: MapMatchingResponse!
        let matchOptions = MatchOptions(coordinates: locations)
        matchOptions.includesSteps = true
        matchOptions.routeShapeResolution = .full
        
        let task = Directions(credentials: BogusCredentials).calculate(matchOptions) { (session, result) in
            guard case let .success(resp) = result else {
                XCTFail("Encountered unexpected error. \(result)")
                return
            }
            
            response = resp
            expectation.fulfill()
        }
        XCTAssertNotNil(task)
        
        waitForExpectations(timeout: 2) { (error) in
            XCTAssertNil(error, "Error: \(error!)")
            XCTAssertEqual(task.state, .completed)
        }
        
        let match = response.matches!.first!
        XCTAssertNotNil(match)
        let tracepoints = response.tracepoints!
        XCTAssertEqual(tracepoints.count, 7)
        XCTAssertEqual(tracepoints.first!, nil)
        
        // Encode and decode the match securely.
        // This may raise an Objective-C exception if an error is encountered which will fail the tests.
        
        let encoded = try! JSONEncoder().encode(match)
        let encodedString = String(data: encoded, encoding: .utf8)!
        
        let decoder = JSONDecoder()
        decoder.userInfo[.options] = matchOptions
        let unarchivedMatch = try! decoder.decode(Match.self, from: encodedString.data(using: .utf8)!)
        
        XCTAssertEqual(match.confidence, unarchivedMatch.confidence)
    }
    #endif
    
    func testCoding() {
        // https://api.mapbox.com/matching/v5/mapbox/driving/-84.51200,39.09740;-84.51118,39.09638;-84.51021,39.09687.json?geometries=polyline&overview=false&tidy=false&access_token=…
        let matchJSON: [String: Any?] = [
            "confidence": 0.00007401405321383336,
            "legs": [
                [
                    "summary": "",
                    "weight": 46.7,
                    "duration": 34.7,
                    "steps": [],
                    "distance": 169,
                ],
                [
                    "summary": "",
                    "weight": 31,
                    "duration": 25.6,
                    "steps": [],
                    "distance": 128.1,
                ],
            ],
            "weight_name": "routability",
            "weight": 77.7,
            "duration": 60.300000000000004,
            "distance": 297.1,
        ]
        let matchData = try! JSONSerialization.data(withJSONObject: matchJSON, options: [])
        
        let options = MatchOptions(coordinates: [
            LocationCoordinate2D(latitude: 39.09740, longitude: -84.51200),
            LocationCoordinate2D(latitude: 39.09638, longitude: -84.51118),
            LocationCoordinate2D(latitude: 39.09687, longitude: -84.51021),
        ])
        options.routeShapeResolution = .none
        
        let decoder = JSONDecoder()
        var match: Match?
        XCTAssertThrowsError(match = try decoder.decode(Match.self, from: matchData))
        decoder.userInfo[.options] = options
        XCTAssertNoThrow(match = try decoder.decode(Match.self, from: matchData))
        XCTAssertNotNil(match)
    }
}<|MERGE_RESOLUTION|>--- conflicted
+++ resolved
@@ -2,12 +2,8 @@
 #if canImport(CoreLocation)
 import CoreLocation
 #endif
-<<<<<<< HEAD
 import Turf
-#if !SWIFT_PACKAGE
-=======
 #if !os(Linux)
->>>>>>> bbe54bc1
 import OHHTTPStubs
 #if SWIFT_PACKAGE
 import OHHTTPStubsSwift
