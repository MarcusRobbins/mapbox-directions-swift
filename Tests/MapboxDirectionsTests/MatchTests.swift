import XCTest
#if !SWIFT_PACKAGE
import OHHTTPStubs
#endif
@testable import MapboxDirections

class MatchTests: XCTestCase {
    override func tearDown() {
        #if !SWIFT_PACKAGE
        OHHTTPStubs.removeAllStubs()
        #endif
        super.tearDown()
    }
    
    #if !SWIFT_PACKAGE
    func testMatch() {
        let expectation = self.expectation(description: "calculating directions should return results")
        let locations = [CLLocationCoordinate2D(latitude: 32.712041, longitude: -117.172836),
                         CLLocationCoordinate2D(latitude: 32.712256, longitude: -117.17291),
                         CLLocationCoordinate2D(latitude: 32.712444, longitude: -117.17292),
                         CLLocationCoordinate2D(latitude: 32.71257, longitude: -117.172922),
                         CLLocationCoordinate2D(latitude: 32.7126, longitude: -117.172985),
                         CLLocationCoordinate2D(latitude: 32.712597, longitude: -117.173143),
                         CLLocationCoordinate2D(latitude: 32.712546, longitude: -117.173345)]
        
        stub(condition: isHost("api.mapbox.com")
            && isMethodGET()
            && pathStartsWith("/matching/v5/mapbox/driving")) { _ in
                let path = Bundle(for: type(of: self)).path(forResource: "match", ofType: "json")
                return OHHTTPStubsResponse(fileAtPath: path!, statusCode: 200, headers: ["Content-Type": "application/json"])
        }
        
        var response: MapMatchingResponse!
        let matchOptions = MatchOptions(coordinates: locations)
        matchOptions.includesSteps = true
        matchOptions.routeShapeResolution = .full
        
        let task = Directions(credentials: BogusCredentials).calculate(matchOptions) { (session, result) in
            
            guard case let .success(resp) = result else {
                XCTFail("Encountered unexpected error. \(result)")
                return
            }
                    
            response = resp
            
            expectation.fulfill()
        }
        XCTAssertNotNil(task)
        
        waitForExpectations(timeout: 2) { (error) in
            XCTAssertNil(error, "Error: \(error!)")
            XCTAssertEqual(task.state, .completed)
        }
        
        let match = response.matches!.first!
        let opts = response.options
        XCTAssert(matchOptions == opts)
        
        XCTAssertNotNil(match)
        XCTAssertNotNil(match.shape)
        XCTAssertEqual(match.shape!.coordinates.count, 18)
        XCTAssertEqual(match.routeIdentifier, nil)
        
        let tracePoints = response.tracepoints
        XCTAssertNotNil(tracePoints)
<<<<<<< HEAD
        XCTAssertEqual(tracePoints.first!!.countOfAlternatives, 0)
=======
        XCTAssertEqual(tracePoints!.first!!.countOfAlternatives, 0)
        XCTAssertEqual(tracePoints!.last!!.name, "West G Street")
>>>>>>> c91d3ba0

        // confirming actual decoded values is important because the Directions API
        // uses an atypical precision level for polyline encoding
        XCTAssertEqual(round(match.shape!.coordinates.first!.latitude), 33)
        XCTAssertEqual(round(match.shape!.coordinates.first!.longitude), -117)
        XCTAssertEqual(match.legs.count, 6)
        XCTAssertEqual(match.confidence, 0.95, accuracy: 1e-2)

        let leg = match.legs.first!
        XCTAssertEqual(leg.name, "North Harbor Drive")
        XCTAssertEqual(leg.steps.count, 2)

        let firstStep = leg.steps.first
        XCTAssertNotNil(firstStep)
        let firstStepIntersections = firstStep?.intersections
        XCTAssertNotNil(firstStepIntersections)
        let firstIntersection = firstStepIntersections?.first
        XCTAssertNotNil(firstIntersection)

        let step = leg.steps[0]
        XCTAssertEqual(round(step.distance), 25)
        XCTAssertEqual(round(step.expectedTravelTime), 3)
        XCTAssertEqual(step.instructions, "Head north on North Harbor Drive")

        XCTAssertEqual(step.maneuverType, .depart)
        XCTAssertEqual(step.maneuverDirection, .none)
        XCTAssertEqual(step.initialHeading, 0)
        XCTAssertEqual(step.finalHeading, 340)

        XCTAssertNotNil(step.shape?.coordinates)
        XCTAssertEqual(step.shape!.coordinates.count, 4)
        let coordinate = step.shape!.coordinates.first!
        XCTAssertEqual(round(coordinate.latitude), 33)
        XCTAssertEqual(round(coordinate.longitude), -117)
    }
    
    func testMatchWithNullTracepoints() {
        let expectation = self.expectation(description: "calculating directions should return results")
        let locations = [CLLocationCoordinate2D(latitude: 32.70949, longitude: -117.17747),
                         CLLocationCoordinate2D(latitude: 32.712256, longitude: -117.17291),
                         CLLocationCoordinate2D(latitude: 32.712444, longitude: -117.17292),
                         CLLocationCoordinate2D(latitude: 32.71257, longitude: -117.172922),
                         CLLocationCoordinate2D(latitude: 32.7126, longitude: -117.172985),
                         CLLocationCoordinate2D(latitude: 32.712597, longitude: -117.173143),
                         CLLocationCoordinate2D(latitude: 32.712546, longitude: -117.173345)]
        
        stub(condition: isHost("api.mapbox.com")
            && isMethodGET()
            && pathStartsWith("/matching/v5/mapbox/driving")) { _ in
                let path = Bundle(for: type(of: self)).path(forResource: "null-tracepoint", ofType: "json")
                return OHHTTPStubsResponse(fileAtPath: path!, statusCode: 200, headers: ["Content-Type": "application/json"])
        }
        
        var response: MapMatchingResponse!
        let matchOptions = MatchOptions(coordinates: locations)
        matchOptions.includesSteps = true
        matchOptions.routeShapeResolution = .full
        
        let task = Directions(credentials: BogusCredentials).calculate(matchOptions) { (session, result) in
            guard case let .success(resp) = result else {
                XCTFail("Encountered unexpected error. \(result)")
                return
            }
            
            response = resp
            expectation.fulfill()
        }
        XCTAssertNotNil(task)
        
        waitForExpectations(timeout: 2) { (error) in
            XCTAssertNil(error, "Error: \(error!)")
            XCTAssertEqual(task.state, .completed)
        }
        
        let match = response.matches!.first!
        XCTAssertNotNil(match)
        let tracepoints = response.tracepoints!
        XCTAssertEqual(tracepoints.count, 7)
        XCTAssertEqual(tracepoints.first!, nil)
        
        // Encode and decode the match securely.
        // This may raise an Objective-C exception if an error is encountered which will fail the tests.
        
        let encoded = try! JSONEncoder().encode(match)
        let encodedString = String(data: encoded, encoding: .utf8)!
        
        let decoder = JSONDecoder()
        decoder.userInfo[.options] = matchOptions
        let unarchivedMatch = try! decoder.decode(Match.self, from: encodedString.data(using: .utf8)!)
        
        XCTAssertEqual(match.confidence, unarchivedMatch.confidence)
    }
    #endif
    
    func testCoding() {
        // https://api.mapbox.com/matching/v5/mapbox/driving/-84.51200,39.09740;-84.51118,39.09638;-84.51021,39.09687.json?geometries=polyline&overview=false&tidy=false&access_token=…
        let matchJSON: [String: Any?] = [
            "confidence": 0.00007401405321383336,
            "legs": [
                [
                    "summary": "",
                    "weight": 46.7,
                    "duration": 34.7,
                    "steps": [],
                    "distance": 169,
                ],
                [
                    "summary": "",
                    "weight": 31,
                    "duration": 25.6,
                    "steps": [],
                    "distance": 128.1,
                ],
            ],
            "weight_name": "routability",
            "weight": 77.7,
            "duration": 60.300000000000004,
            "distance": 297.1,
        ]
        let matchData = try! JSONSerialization.data(withJSONObject: matchJSON, options: [])
        
        let options = MatchOptions(coordinates: [
            CLLocationCoordinate2D(latitude: 39.09740, longitude: -84.51200),
            CLLocationCoordinate2D(latitude: 39.09638, longitude: -84.51118),
            CLLocationCoordinate2D(latitude: 39.09687, longitude: -84.51021),
        ])
        options.routeShapeResolution = .none
        
        let decoder = JSONDecoder()
        var match: Match?
        XCTAssertThrowsError(match = try decoder.decode(Match.self, from: matchData))
        decoder.userInfo[.options] = options
        XCTAssertNoThrow(match = try decoder.decode(Match.self, from: matchData))
        XCTAssertNotNil(match)
    }
}<|MERGE_RESOLUTION|>--- conflicted
+++ resolved
@@ -64,12 +64,8 @@
         
         let tracePoints = response.tracepoints
         XCTAssertNotNil(tracePoints)
-<<<<<<< HEAD
-        XCTAssertEqual(tracePoints.first!!.countOfAlternatives, 0)
-=======
         XCTAssertEqual(tracePoints!.first!!.countOfAlternatives, 0)
         XCTAssertEqual(tracePoints!.last!!.name, "West G Street")
->>>>>>> c91d3ba0
 
         // confirming actual decoded values is important because the Directions API
         // uses an atypical precision level for polyline encoding
