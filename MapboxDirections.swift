import Foundation
import CoreLocation

public typealias MBDirectionsHandler = (MBDirectionsResponse?, NSError?) -> Void

//public typealias MBETAHandler = (MBETAResponse?, NSError?) -> Void

// MARK: - Point

public class MBPoint {

    public let name: String
    public let coordinate: CLLocationCoordinate2D

    internal init(name: String, coordinate: CLLocationCoordinate2D) {
        self.name = name
        self.coordinate = coordinate
    }

}

// MARK: - ETA Response

public class MBETAResponse {

    public let sourceCoordinate: CLLocationCoordinate2D
    public let destinationCoordinate: CLLocationCoordinate2D
    public let expectedTravelTime: NSTimeInterval

    internal init(sourceCoordinate: CLLocationCoordinate2D, destinationCoordinate: CLLocationCoordinate2D, expectedTravelTime: NSTimeInterval) {
        self.sourceCoordinate = sourceCoordinate
        self.destinationCoordinate = destinationCoordinate
        self.expectedTravelTime = expectedTravelTime
    }

}

// MARK: - Step

public class MBRouteStep {

    public enum Direction: String {
        case N = "N"
        case NE = "NE"
        case E = "E"
        case SE = "SE"
        case S = "S"
        case SW = "SW"
        case W = "W"
        case NW = "NW"
    }

    public enum ManeuverType: String {
        case Continue = "continue"
        case BearRight = "bear right"
        case TurnRight = "turn right"
        case SharpRight = "sharp right"
        case UTurn = "u-turn"
        case SharpLeft = "sharp left"
        case TurnLeft = "turn left"
        case BearLeft = "bear left"
        case Waypoint = "waypoint"
        case Depart = "depart"
        case EnterRoundabout = "enter roundabout"
        case Arrive = "arrive"
    }

    //    var polyline: MKPolyline! { get }
    internal(set) public var instructions: String = ""
    //    var notice: String! { get }
    internal(set) public var distance: CLLocationDistance = 0
    //    var transportType: MKDirectionsTransportType { get }

    // Mapbox-specific stuff
    internal(set) public var duration: NSTimeInterval?
    internal(set) public var way_name: String?
    internal(set) public var direction: Direction?
    internal(set) public var heading: CLLocationDegrees?
    internal(set) public var maneuverType: ManeuverType?
    internal(set) public var maneuverLocation: CLLocationCoordinate2D?

    internal init?(json: JSON) {
        var valid = false
        if (json["maneuver"]["instruction"].string != nil) {
            if (json["distance"].double != nil) {
                if (json["duration"].double != nil) {
                    if (json["way_name"].string != nil) {
                        if (json["direction"].string != nil) {
                            if (json["heading"].double != nil) {
                                if (json["maneuver"]["type"].string != nil) {
                                    if (json["maneuver"]["location"]["coordinates"].array != nil) {
                                        valid = true
                                    }
                                }
                            }
                        }
                    }
                }
            }
        }
        if (valid) {
            self.instructions = json["maneuver"]["instruction"].stringValue
            self.distance = json["distance"].doubleValue
            self.duration = json["duration"].doubleValue
            self.way_name = json["way_name"].stringValue
            self.direction = Direction(rawValue: json["direction"].stringValue)
            self.heading = json["heading"].doubleValue
            self.maneuverType = ManeuverType(rawValue: json["maneuver"]["type"].stringValue)!
            self.maneuverLocation = {
                let coordinates = json["maneuver"]["location"]["coordinates"].arrayValue
                let location = CLLocationCoordinate2D(latitude: coordinates[1].doubleValue, longitude: coordinates[0].doubleValue)
                return location
                }()
        } else {
            return nil
        }
    }

}

// MARK: - Route

public class MBRoute {

    //    var polyline: MKPolyline! { get }
    public let steps: [MBRouteStep]
    //    var name: String! { get }
    //    var advisoryNotices: [AnyObject]! { get }
    public let distance: CLLocationDistance
    public let expectedTravelTime: NSTimeInterval
    //    var transportType: MKDirectionsTransportType { get }

    // Mapbox-specific stuff
    public let summary: String
    public let geometry: [CLLocationCoordinate2D]

    public let origin: MBPoint
    public let destination: MBPoint

    internal init(origin: MBPoint, destination: MBPoint, json: JSON) {
        self.origin = origin
        self.destination = destination
        self.steps = {
            var steps = [MBRouteStep]()
            for step: JSON in json["steps"].arrayValue {
                if let routeStep = MBRouteStep(json: step) {
                    steps.append(routeStep)
                }
            }
            return steps
            }()
        self.distance = json["distance"].doubleValue
        self.expectedTravelTime = json["duration"].doubleValue
        self.summary = json["summary"].stringValue
        self.geometry = {
            var points = [CLLocationCoordinate2D]()
            for point: JSON in json["geometry"]["coordinates"].arrayValue {
                points.append(CLLocationCoordinate2D(latitude: point.arrayValue[1].doubleValue, longitude: point.arrayValue[0].doubleValue))
            }
            return points
            }()
    }

}

// MARK: - Request

public class MBDirectionsRequest {

    public let sourceCoordinate: CLLocationCoordinate2D
    public let destinationCoordinate: CLLocationCoordinate2D
    public var requestsAlternateRoutes = false
    //    var transportType: MBDirectionsTransportType
    //    var departureDate: NSDate!
    //    var arrivalDate: NSDate!

    //    class func isDirectionsRequestURL
    //    func initWithContentsOfURL

    public init(sourceCoordinate: CLLocationCoordinate2D, destinationCoordinate: CLLocationCoordinate2D) {
        self.sourceCoordinate = sourceCoordinate
        self.destinationCoordinate = destinationCoordinate
    }

}

// MARK: - Directions Response

public class MBDirectionsResponse {

    public let sourceCoordinate: CLLocationCoordinate2D!
    public let destinationCoordinate: CLLocationCoordinate2D!
    public let routes: [MBRoute]!

    internal init(sourceCoordinate: CLLocationCoordinate2D, destinationCoordinate: CLLocationCoordinate2D, routes: [MBRoute]) {
        self.sourceCoordinate = sourceCoordinate
        self.destinationCoordinate = destinationCoordinate
        self.routes = routes
    }

}

// MARK: - Manager

public class MBDirections: NSObject {

    private let request: MBDirectionsRequest
    private let accessToken: NSString
    private var task: NSURLSessionDataTask?
    private(set) public var calculating = false
    private(set) public var cancelled = false

    public init(request: MBDirectionsRequest, accessToken: String) {
        self.request = request
        self.accessToken = accessToken
        super.init()
    }

    public func calculateDirectionsWithCompletionHandler(completionHandler: MBDirectionsHandler) {

        self.cancelled = false

        var serverRequestString = "http://api.tiles.mapbox.com/v4/directions/mapbox.driving/\(self.request.sourceCoordinate.longitude),\(self.request.sourceCoordinate.latitude);\(self.request.destinationCoordinate.longitude),\(self.request.destinationCoordinate.latitude).json?access_token=\(self.accessToken)"

        if (self.request.requestsAlternateRoutes) {
            serverRequestString += "&alternatives=true"
        }

        let serverRequest = NSURLRequest(URL: NSURL(string: serverRequestString)!)

        self.calculating = true

<<<<<<< HEAD
        self.task = NSURLSession.sharedSession().dataTaskWithRequest(serverRequest) { [unowned self] (data, response, error) in

            self.calculating = false

            if (error == nil) {
                var parsedRoutes = [MBRoute]()
                let json = JSON(data: data)
                for route: JSON in json["routes"].arrayValue {
                    let origin = MBPoint(name: json["origin"]["properties"]["name"].stringValue,
                        coordinate: {
                            let coordinates = json["origin"]["geometry"]["coordinates"].arrayValue
                            return CLLocationCoordinate2D(latitude: coordinates[1].doubleValue,
                                longitude: coordinates[0].doubleValue)
                            }())
                    let destination = MBPoint(name: json["destination"]["properties"]["name"].stringValue,
                        coordinate: {
                            let coordinates = json["destination"]["geometry"]["coordinates"].arrayValue
                            return CLLocationCoordinate2D(latitude: coordinates[1].doubleValue,
                                longitude: coordinates[0].doubleValue)
                            }())
                    parsedRoutes.append(MBRoute(origin: origin, destination: destination, json: route))
                }
                if (!self.cancelled) {
                    dispatch_sync(dispatch_get_main_queue()) { [unowned self] in
                        completionHandler(MBDirectionsResponse(sourceCoordinate: self.request.sourceCoordinate, destinationCoordinate: self.request.destinationCoordinate, routes: parsedRoutes), nil)
                    }
                }
            } else {
                if (!self.cancelled) {
                    dispatch_sync(dispatch_get_main_queue()) { [unowned self] in
                        completionHandler(nil, error)
=======
        self.task = NSURLSession.sharedSession().dataTaskWithRequest(serverRequest) { [weak self] (data, response, error) in
            if let strongSelf = self {
                strongSelf.calculating = false
                
                if (error == nil) {
                    var parsedRoutes = [MBRoute]()
                    let json = JSON(data: data)
                    for route: JSON in json["routes"].arrayValue {
                        let origin = MBPoint(name: json["origin"]["properties"]["name"].stringValue,
                            coordinate: {
                                let coordinates = json["origin"]["geometry"]["coordinates"].arrayValue
                                return CLLocationCoordinate2D(latitude: coordinates[1].doubleValue,
                                    longitude: coordinates[0].doubleValue)
                                }())
                        let destination = MBPoint(name: json["destination"]["properties"]["name"].stringValue,
                            coordinate: {
                                let coordinates = json["destination"]["geometry"]["coordinates"].arrayValue
                                return CLLocationCoordinate2D(latitude: coordinates[1].doubleValue,
                                    longitude: coordinates[0].doubleValue)
                                }())
                        parsedRoutes.append(MBRoute(origin: origin, destination: destination, json: route))
                    }
                    if (!strongSelf.cancelled) {
                        dispatch_sync(dispatch_get_main_queue()) { [weak strongSelf] in
                            if let strongerSelf = strongSelf {
                                handler(MBDirectionsResponse(sourceCoordinate: strongerSelf.request.sourceCoordinate, destinationCoordinate: strongerSelf.request.destinationCoordinate, routes: parsedRoutes), nil)
                            }
                        }
                    }
                } else {
                    if (!strongSelf.cancelled) {
                        dispatch_sync(dispatch_get_main_queue()) {
                            handler(nil, error)
                        }
>>>>>>> 954c2d0e
                    }
                }
            }
        }
        self.task!.resume()
    }

    //    public func calculateETAWithCompletionHandler(MBETAHandler!)

    public func cancel() {
        self.cancelled = true
        self.task?.cancel()
    }

}<|MERGE_RESOLUTION|>--- conflicted
+++ resolved
@@ -230,43 +230,10 @@
 
         self.calculating = true
 
-<<<<<<< HEAD
-        self.task = NSURLSession.sharedSession().dataTaskWithRequest(serverRequest) { [unowned self] (data, response, error) in
-
-            self.calculating = false
-
-            if (error == nil) {
-                var parsedRoutes = [MBRoute]()
-                let json = JSON(data: data)
-                for route: JSON in json["routes"].arrayValue {
-                    let origin = MBPoint(name: json["origin"]["properties"]["name"].stringValue,
-                        coordinate: {
-                            let coordinates = json["origin"]["geometry"]["coordinates"].arrayValue
-                            return CLLocationCoordinate2D(latitude: coordinates[1].doubleValue,
-                                longitude: coordinates[0].doubleValue)
-                            }())
-                    let destination = MBPoint(name: json["destination"]["properties"]["name"].stringValue,
-                        coordinate: {
-                            let coordinates = json["destination"]["geometry"]["coordinates"].arrayValue
-                            return CLLocationCoordinate2D(latitude: coordinates[1].doubleValue,
-                                longitude: coordinates[0].doubleValue)
-                            }())
-                    parsedRoutes.append(MBRoute(origin: origin, destination: destination, json: route))
-                }
-                if (!self.cancelled) {
-                    dispatch_sync(dispatch_get_main_queue()) { [unowned self] in
-                        completionHandler(MBDirectionsResponse(sourceCoordinate: self.request.sourceCoordinate, destinationCoordinate: self.request.destinationCoordinate, routes: parsedRoutes), nil)
-                    }
-                }
-            } else {
-                if (!self.cancelled) {
-                    dispatch_sync(dispatch_get_main_queue()) { [unowned self] in
-                        completionHandler(nil, error)
-=======
         self.task = NSURLSession.sharedSession().dataTaskWithRequest(serverRequest) { [weak self] (data, response, error) in
-            if let strongSelf = self {
-                strongSelf.calculating = false
-                
+            if let dataTaskSelf = self {
+                self.calculating = false
+
                 if (error == nil) {
                     var parsedRoutes = [MBRoute]()
                     let json = JSON(data: data)
@@ -285,19 +252,16 @@
                                 }())
                         parsedRoutes.append(MBRoute(origin: origin, destination: destination, json: route))
                     }
-                    if (!strongSelf.cancelled) {
-                        dispatch_sync(dispatch_get_main_queue()) { [weak strongSelf] in
-                            if let strongerSelf = strongSelf {
-                                handler(MBDirectionsResponse(sourceCoordinate: strongerSelf.request.sourceCoordinate, destinationCoordinate: strongerSelf.request.destinationCoordinate, routes: parsedRoutes), nil)
-                            }
+                    if (!dataTaskSelf.cancelled) {
+                        dispatch_sync(dispatch_get_main_queue()) { [weak dataTaskSelf] in
+                            completionHandler(MBDirectionsResponse(sourceCoordinate: dataTaskSelf.request.sourceCoordinate, destinationCoordinate: dataTaskSelf.request.destinationCoordinate, routes: parsedRoutes), nil)
                         }
                     }
                 } else {
-                    if (!strongSelf.cancelled) {
+                    if (!dataTaskSelf.cancelled) {
                         dispatch_sync(dispatch_get_main_queue()) {
-                            handler(nil, error)
+                            completionHandler(nil, error)
                         }
->>>>>>> 954c2d0e
                     }
                 }
             }
