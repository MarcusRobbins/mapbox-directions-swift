import Foundation
import CoreLocation
import Polyline
import struct Turf.LineString

/**
 A `RouteLeg` object defines a single leg of a route between two waypoints. If the overall route has only two waypoints, it has a single `RouteLeg` object that covers the entire route. The route leg object includes information about the leg, such as its name, distance, and expected travel time. Depending on the criteria used to calculate the route, the route leg object may also include detailed turn-by-turn instructions.

 You do not create instances of this class directly. Instead, you receive route leg objects as part of route objects when you request directions using the `Directions.calculate(_:completionHandler:)` method.
 */
open class RouteLeg: Codable {
    public enum CodingKeys: String, CodingKey {
        case source
        case destination
        case steps
        case name = "summary"
        case distance
        case expectedTravelTime = "duration"
        case profileIdentifier
        case annotation
    }
    
    private enum AnnotationCodingKeys: String, CodingKey {
        case segmentDistances = "distance"
        case expectedSegmentTravelTimes = "duration"
        case segmentSpeeds = "speed"
        case segmentCongestionLevels = "congestion"
        case segmentMaximumSpeedLimits = "maxspeed"
    }
    
    // MARK: Creating a Leg
    
    /**
     Initializes a route leg.
     
     - parameter steps: The steps that are traversed in order.
     - parameter name: A name that describes the route leg.
     - parameter expectedTravelTime: The route leg’s expected travel time, measured in seconds.
     - parameter profileIdentifier: The primary mode of transportation for the route leg.
     */
    public init(steps: [RouteStep], name: String, distance: CLLocationDistance, expectedTravelTime: TimeInterval, profileIdentifier: DirectionsProfileIdentifier) {
        self.steps = steps
        self.name = name
        self.distance = distance
        self.expectedTravelTime = expectedTravelTime
        self.profileIdentifier = profileIdentifier
        
        segmentDistances = nil
        expectedSegmentTravelTimes = nil
        segmentSpeeds = nil
        segmentCongestionLevels = nil
    }
    
    /**
     Creates a route leg from a decoder.
     
     - precondition: If the decoder is decoding JSON data from an API response, the `Decoder.userInfo` dictionary must contain a `RouteOptions` or `MatchOptions` object in the `CodingUserInfoKey.options` key. If it does not, a `DirectionsCodingError.missingOptions` error is thrown.
     - parameter decoder: The decoder of JSON-formatted API response data or a previously encoded `RouteLeg` object.
     */
    public required init(from decoder: Decoder) throws {
        let container = try decoder.container(keyedBy: CodingKeys.self)
        source = try container.decodeIfPresent(Waypoint.self, forKey: .source)
        destination = try container.decodeIfPresent(Waypoint.self, forKey: .destination)
        steps = try container.decode([RouteStep].self, forKey: .steps)
        name = try container.decode(String.self, forKey: .name)
        distance = try container.decode(CLLocationDistance.self, forKey: .distance)
        expectedTravelTime = try container.decode(TimeInterval.self, forKey: .expectedTravelTime)
        
        if let profileIdentifier = try container.decodeIfPresent(DirectionsProfileIdentifier.self, forKey: .profileIdentifier) {
            self.profileIdentifier = profileIdentifier
        } else if let options = decoder.userInfo[.options] as? DirectionsOptions {
            profileIdentifier = options.profileIdentifier
        } else {
            throw DirectionsCodingError.missingOptions
        }
        
        let annotation = try? container.nestedContainer(keyedBy: AnnotationCodingKeys.self, forKey: .annotation)
        segmentDistances = try annotation?.decodeIfPresent([CLLocationDistance].self, forKey: .segmentDistances)
        expectedSegmentTravelTimes = try annotation?.decodeIfPresent([TimeInterval].self, forKey: .expectedSegmentTravelTimes)
        segmentSpeeds = try annotation?.decodeIfPresent([CLLocationSpeed].self, forKey: .segmentSpeeds)
        segmentCongestionLevels = try annotation?.decodeIfPresent([CongestionLevel].self, forKey: .segmentCongestionLevels)
        
        if let speedLimitDescriptors = try annotation?.decodeIfPresent([SpeedLimitDescriptor].self, forKey: .segmentMaximumSpeedLimits) {
            segmentMaximumSpeedLimits = speedLimitDescriptors.map { Measurement<UnitSpeed>(speedLimitDescriptor: $0) }
        } else {
            segmentMaximumSpeedLimits = nil
        }
    }
    
    public func encode(to encoder: Encoder) throws {
        var container = encoder.container(keyedBy: CodingKeys.self)
        try container.encode(source, forKey: .source)
        try container.encode(destination, forKey: .destination)
        try container.encode(steps, forKey: .steps)
        try container.encode(name, forKey: .name)
        try container.encode(distance, forKey: .distance)
        try container.encode(expectedTravelTime, forKey: .expectedTravelTime)
        try container.encode(profileIdentifier, forKey: .profileIdentifier)
        
<<<<<<< HEAD
        var annotation = container.nestedContainer(keyedBy: AnnotationCodingKeys.self, forKey: .annotation)
        try annotation.encode(segmentDistances, forKey: .segmentDistances)
        try annotation.encode(expectedSegmentTravelTimes, forKey: .expectedSegmentTravelTimes)
        try annotation.encode(segmentSpeeds, forKey: .segmentSpeeds)
        try annotation.encode(segmentCongestionLevels, forKey: .segmentCongestionLevels)
        
        if let speedLimitDescriptors = segmentMaximumSpeedLimits?.map({ SpeedLimitDescriptor(speed: $0) }) {
            try annotation.encode(speedLimitDescriptors, forKey: .segmentMaximumSpeedLimits)
=======
        if segmentDistances != nil || expectedSegmentTravelTimes != nil || segmentSpeeds != nil || segmentCongestionLevels != nil {
            var annotationContainer = container.nestedContainer(keyedBy: AnnotationCodingKeys.self, forKey: .annotation)
            try annotationContainer.encodeIfPresent(segmentDistances, forKey: .segmentDistances)
            try annotationContainer.encodeIfPresent(expectedSegmentTravelTimes, forKey: .expectedSegmentTravelTimes)
            try annotationContainer.encodeIfPresent(segmentSpeeds, forKey: .segmentSpeeds)
            try annotationContainer.encodeIfPresent(segmentCongestionLevels, forKey: .segmentCongestionLevels)
>>>>>>> 4d91bb2b
        }
    }

    // MARK: Getting the Endpoints of the Leg

    /**
     The starting point of the route leg.

     Unless this is the first leg of the route, the source of this leg is the same as the destination of the previous leg.
     
     This property is set to `nil` if the leg was decoded from a JSON RouteLeg object.
     */
    public var source: Waypoint?

    /**
     The endpoint of the route leg.

     Unless this is the last leg of the route, the destination of this leg is the same as the source of the next leg.
     
     This property is set to `nil` if the leg was decoded from a JSON RouteLeg object.
     */
    public var destination: Waypoint?
    
    // MARK: Getting the Steps Along the Leg
    
    /**
     An array of one or more `RouteStep` objects representing the steps for traversing this leg of the route.

     Each route step object corresponds to a distinct maneuver and the approach to the next maneuver.

     This array is empty if the `includesSteps` property of the original `RouteOptions` object is set to `false`.
     */
    public let steps: [RouteStep]
    
    // MARK: Getting Per-Segment Attributes Along the Leg
    
    /**
     An array containing the distance (measured in meters) between each coordinate in the route leg geometry.

     This property is set if the `RouteOptions.attributeOptions` property contains `AttributeOptions.distance`.
     */
    open var segmentDistances: [CLLocationDistance]?

    /**
     An array containing the expected travel time (measured in seconds) between each coordinate in the route leg geometry.

     These values are dynamic, accounting for any conditions that may change along a segment, such as traffic congestion if the profile identifier is set to `.automobileAvoidingTraffic`.

     This property is set if the `RouteOptions.attributeOptions` property contains `AttributeOptions.expectedTravelTime`.
     */
    open var expectedSegmentTravelTimes: [TimeInterval]?

    /**
     An array containing the expected average speed (measured in meters per second) between each coordinate in the route leg geometry.

     These values are dynamic; rather than speed limits, they account for the road’s classification and/or any traffic congestion (if the profile identifier is set to `.automobileAvoidingTraffic`).

     This property is set if the `RouteOptions.attributeOptions` property contains `AttributeOptions.speed`.
     */
    open var segmentSpeeds: [CLLocationSpeed]?

    /**
     An array containing the traffic congestion level along each road segment in the route leg geometry.

     Traffic data is available in [a number of countries and territories worldwide](https://docs.mapbox.com/help/how-mapbox-works/directions/#traffic-data).

     You can color-code a route line according to the congestion level along each segment of the route.

     This property is set if the `RouteOptions.attributeOptions` property contains `AttributeOptions.congestionLevel`.
     */
<<<<<<< HEAD
    public let segmentCongestionLevels: [CongestionLevel]?
    
    /**
     An array containing the maximum speed limit along each road segment along the route leg’s shape.
     
     The maximum speed may be an advisory speed limit for segments where legal limits are not posted, such as highway entrance and exit ramps. If the speed limit along a particular segment is unknown, it is represented in the array by a measurement whose value is negative. If the speed is unregulated along the segment, such as on the German _Autobahn_ system, it is represented by a measurement whose value is `Double.infinity`.
     
     Speed limit data is available in [a number of countries and territories worldwide](https://docs.mapbox.com/help/how-mapbox-works/directions/).
     
     This property is set if the `RouteOptions.attributeOptions` property contains `AttributeOptions.maximumSpeedLimit`.
     */
    public let segmentMaximumSpeedLimits: [Measurement<UnitSpeed>?]?
=======
    open var segmentCongestionLevels: [CongestionLevel]?
>>>>>>> 4d91bb2b

    // MARK: Getting Statistics About the Leg

    /**
     A name that describes the route leg.

     The name describes the leg using the most significant roads or trails along the route leg. You can display this string to the user to help the user can distinguish one route from another based on how the legs of the routes are named.

     The leg’s name does not identify the start and end points of the leg. To distinguish one leg from another within the same route, concatenate the `name` properties of the `source` and `destination` waypoints.
     */
    public let name: String
    
    /**
     The route leg’s distance, measured in meters.

     The value of this property accounts for the distance that the user must travel to arrive at the destination from the source. It is not the direct distance between the source and destination, nor should not assume that the user would travel along this distance at a fixed speed.
     */
    public let distance: CLLocationDistance

    /**
     The route leg’s expected travel time, measured in seconds.

     The value of this property reflects the time it takes to traverse the route leg. If the route was calculated using the `DirectionsProfileIdentifier.automobileAvoidingTraffic` profile, this property reflects current traffic conditions at the time of the request, not necessarily the traffic conditions at the time the user would begin this leg. For other profiles, this property reflects travel time under ideal conditions and does not account for traffic congestion. If the leg makes use of a ferry or train, the actual travel time may additionally be subject to the schedules of those services.

     Do not assume that the user would travel along the leg at a fixed speed. For the expected travel time on each individual segment along the leg, use the `RouteStep.expectedTravelTimes` property. For more granularity, specify the `AttributeOptions.expectedTravelTime` option and use the `expectedSegmentTravelTimes` property.
     */
    open var expectedTravelTime: TimeInterval
    
    // MARK: Reproducing the Route
    
    /**
     The primary mode of transportation for the route leg.

     The value of this property depends on the `RouteOptions.profileIdentifier` property of the original `RouteOptions` object. This property reflects the primary mode of transportation used for the route leg. Individual steps along the route leg might use different modes of transportation as necessary.
     */
    public let profileIdentifier: DirectionsProfileIdentifier
}

extension RouteLeg: Equatable {
    public static func == (lhs: RouteLeg, rhs: RouteLeg) -> Bool {
        return lhs.source == rhs.source &&
            lhs.destination == rhs.destination &&
            lhs.steps == rhs.steps &&
            lhs.segmentDistances == rhs.segmentDistances &&
            lhs.expectedSegmentTravelTimes == rhs.expectedSegmentTravelTimes &&
            lhs.segmentSpeeds == rhs.segmentSpeeds &&
            lhs.segmentCongestionLevels == rhs.segmentCongestionLevels &&
            lhs.segmentMaximumSpeedLimits == rhs.segmentMaximumSpeedLimits &&
            lhs.name == rhs.name &&
            lhs.distance == rhs.distance &&
            lhs.expectedTravelTime == rhs.expectedTravelTime &&
            lhs.profileIdentifier == rhs.profileIdentifier
    }
}

extension RouteLeg: CustomStringConvertible {
    public var description: String {
        return name
    }
}

extension RouteLeg: CustomQuickLookConvertible {
    func debugQuickLookObject() -> Any? {
        let coordinates = steps.reduce([], { $0 + ($1.shape?.coordinates ?? []) })
        guard !coordinates.isEmpty else {
            return nil
        }
        return debugQuickLookURL(illustrating: LineString(coordinates))
    }
}<|MERGE_RESOLUTION|>--- conflicted
+++ resolved
@@ -97,23 +97,16 @@
         try container.encode(expectedTravelTime, forKey: .expectedTravelTime)
         try container.encode(profileIdentifier, forKey: .profileIdentifier)
         
-<<<<<<< HEAD
-        var annotation = container.nestedContainer(keyedBy: AnnotationCodingKeys.self, forKey: .annotation)
-        try annotation.encode(segmentDistances, forKey: .segmentDistances)
-        try annotation.encode(expectedSegmentTravelTimes, forKey: .expectedSegmentTravelTimes)
-        try annotation.encode(segmentSpeeds, forKey: .segmentSpeeds)
-        try annotation.encode(segmentCongestionLevels, forKey: .segmentCongestionLevels)
-        
-        if let speedLimitDescriptors = segmentMaximumSpeedLimits?.map({ SpeedLimitDescriptor(speed: $0) }) {
-            try annotation.encode(speedLimitDescriptors, forKey: .segmentMaximumSpeedLimits)
-=======
-        if segmentDistances != nil || expectedSegmentTravelTimes != nil || segmentSpeeds != nil || segmentCongestionLevels != nil {
+        if segmentDistances != nil || expectedSegmentTravelTimes != nil || segmentSpeeds != nil || segmentCongestionLevels != nil || segmentMaximumSpeedLimits != nil {
             var annotationContainer = container.nestedContainer(keyedBy: AnnotationCodingKeys.self, forKey: .annotation)
             try annotationContainer.encodeIfPresent(segmentDistances, forKey: .segmentDistances)
             try annotationContainer.encodeIfPresent(expectedSegmentTravelTimes, forKey: .expectedSegmentTravelTimes)
             try annotationContainer.encodeIfPresent(segmentSpeeds, forKey: .segmentSpeeds)
             try annotationContainer.encodeIfPresent(segmentCongestionLevels, forKey: .segmentCongestionLevels)
->>>>>>> 4d91bb2b
+            
+            if let speedLimitDescriptors = segmentMaximumSpeedLimits?.map({ SpeedLimitDescriptor(speed: $0) }) {
+                try annotationContainer.encode(speedLimitDescriptors, forKey: .segmentMaximumSpeedLimits)
+            }
         }
     }
 
@@ -184,8 +177,7 @@
 
      This property is set if the `RouteOptions.attributeOptions` property contains `AttributeOptions.congestionLevel`.
      */
-<<<<<<< HEAD
-    public let segmentCongestionLevels: [CongestionLevel]?
+    open var segmentCongestionLevels: [CongestionLevel]?
     
     /**
      An array containing the maximum speed limit along each road segment along the route leg’s shape.
@@ -196,11 +188,8 @@
      
      This property is set if the `RouteOptions.attributeOptions` property contains `AttributeOptions.maximumSpeedLimit`.
      */
-    public let segmentMaximumSpeedLimits: [Measurement<UnitSpeed>?]?
-=======
-    open var segmentCongestionLevels: [CongestionLevel]?
->>>>>>> 4d91bb2b
-
+    open var segmentMaximumSpeedLimits: [Measurement<UnitSpeed>?]?
+    
     // MARK: Getting Statistics About the Leg
 
     /**
