import CoreLocation

extension DirectionsOptions {
    /**
     A waypoint indicates a location along a route. It may be the route’s origin or destination, or it may be another location that the route visits. A waypoint object indicates the location’s geographic location along with other optional information, such as a name or the user’s direction approaching the waypoint. You create a `RouteOptions` or `MatchOptions` object using waypoints.
     */
    public struct Waypoint: Codable, Equatable {
        // MARK: Creating a Waypoint
        
        /**
         Initializes a new waypoint object with the given geographic coordinate and an optional accuracy and name.
         
         - parameter coordinate: The geographic coordinate of the waypoint.
         - parameter coordinateAccuracy: The maximum distance away from the waypoint that the route may come and still be considered viable. This argument is measured in meters. A negative value means the route may be an indefinite number of meters away from the route and still be considered viable.
         
         It is recommended that the value of this argument be greater than the `horizontalAccuracy` property of a `CLLocation` object obtained from a `CLLocationManager` object. There is a high likelihood that the user may be located some distance away from a navigable road, for instance if the user is currently on a driveway or inside a building.
         - parameter name: The name of the waypoint. This argument does not affect the route but may help you to distinguish one waypoint from another.
         */
        public init(coordinate: CLLocationCoordinate2D, coordinateAccuracy: CLLocationAccuracy? = nil, name: String? = nil) {
            self.coordinate = coordinate
            self.coordinateAccuracy = coordinateAccuracy
            self.name = name
        }
        
        #if os(tvOS) || os(watchOS)
        /**
         Initializes a new waypoint object with the given `CLLocation` object and an optional heading value and name.
         
         - note: This initializer is intended for `CLLocation` objects created using the `CLLocation.init(latitude:longitude:)` initializer. If you intend to use a `CLLocation` object obtained from a `CLLocationManager` object, consider increasing the `horizontalAccuracy` or set it to a negative value to avoid overfitting, since the `Waypoint` class’s `coordinateAccuracy` property represents the maximum allowed deviation from the waypoint. There is a high likelihood that the user may be located some distance away from a navigable road, for instance if the user is currently on a driveway of inside a building.
         
         - parameter location: A `CLLocation` object representing the waypoint’s location. This initializer respects the `CLLocation` class’s `coordinate` and `horizontalAccuracy` properties, converting them into the `coordinate` and `coordinateAccuracy` properties, respectively.
         - parameter heading: A `CLLocationDirection` value representing the direction from which the route must approach the waypoint in order to be considered viable. This value is stored in the `headingAccuracy` property.
         - parameter name: The name of the waypoint. This argument does not affect the route but may help you to distinguish one waypoint from another.
         */
        public init(location: CLLocation, heading: CLLocationDirection? = nil, name: String? = nil) {
            coordinate = location.coordinate
            coordinateAccuracy = location.horizontalAccuracy
            if let heading = heading, heading >= 0 {
                self.heading = heading
            }
            self.name = name
        }
        #else
        /**
         Initializes a new waypoint object with the given `CLLocation` object and an optional `CLHeading` object and name.
         
         - note: This initializer is intended for `CLLocation` objects created using the `CLLocation.init(latitude:longitude:)` initializer. If you intend to use a `CLLocation` object obtained from a `CLLocationManager` object, consider increasing the `horizontalAccuracy` or set it to a negative value to avoid overfitting, since the `Waypoint` class’s `coordinateAccuracy` property represents the maximum allowed deviation from the waypoint. There is a high likelihood that the user may be located some distance away from a navigable road, for instance if the user is currently on a driveway of inside a building.
         
         - parameter location: A `CLLocation` object representing the waypoint’s location. This initializer respects the `CLLocation` class’s `coordinate` and `horizontalAccuracy` properties, converting them into the `coordinate` and `coordinateAccuracy` properties, respectively.
         - parameter heading: A `CLHeading` object representing the direction from which the route must approach the waypoint in order to be considered viable. This initializer respects the `CLHeading` class’s `trueHeading` property or `magneticHeading` property, converting it into the `headingAccuracy` property.
         - parameter name: The name of the waypoint. This argument does not affect the route but may help you to distinguish one waypoint from another.
         */
        public init(location: CLLocation, heading: CLHeading? = nil, name: String? = nil) {
            coordinate = location.coordinate
            coordinateAccuracy = location.horizontalAccuracy
            if let heading = heading {
                self.heading = heading.trueHeading >= 0 ? heading.trueHeading : heading.magneticHeading
            }
            self.name = name
        }
        #endif
        
        // MARK: Positioning the Waypoint
        
        /**
         The geographic coordinate of the waypoint.
         */
        public var coordinate: CLLocationCoordinate2D
        
        /**
         The radius of uncertainty for the waypoint, measured in meters.
         
         For a route to be considered viable, it must enter this waypoint’s circle of uncertainty. The `coordinate` property identifies the center of the circle, while this property indicates the circle’s radius. If the value of this property is negative, a route is considered viable regardless of whether it enters this waypoint’s circle of uncertainty, subject to an undefined maximum distance.
         
         By default, the value of this property is `nil`.
         */
        public var coordinateAccuracy: CLLocationAccuracy?
        
        /**
         The geographic coordinate of the waypoint’s target.
         
         The waypoint’s target affects arrival instructions without affecting the route’s shape. For example, a delivery or ride hailing application may specify a waypoint target that represents a drop-off location. The target determines whether the arrival visual and spoken instructions indicate that the destination is “on the left” or “on the right”.
         
         By default, this property is set to `nil`, meaning the waypoint has no target. This property is ignored on the first waypoint of a `RouteOptions` object, on any waypoint of a `MatchOptions` object, or on any waypoint of a `RouteOptions` object if `DirectionsOptions.includesSteps` is set to `false`.
         
         This property corresponds to the [`waypoint_targets`](https://docs.mapbox.com/api/navigation/#retrieve-directions) query parameter in the Mapbox Directions and Map Matching APIs.
         */
        public var targetCoordinate: CLLocationCoordinate2D?
        
        // MARK: Getting the Direction of Approach
        
        /**
         The direction from which a route must approach this waypoint in order to be considered viable.
         
         This property is measured in degrees clockwise from true north. A value of 0 degrees means due north, 90 degrees means due east, 180 degrees means due south, and so on. If the value of this property is negative, a route is considered viable regardless of the direction from which it approaches this waypoint.
         
         If this waypoint is the first waypoint (the source waypoint), the route must start out by heading in the direction specified by this property. You should always set the `headingAccuracy` property in conjunction with this property. If the `headingAccuracy` property is set to `nil`, this property is ignored.
         
         For driving directions, this property can be useful for avoiding a route that begins by going in the direction opposite the current direction of travel. For example, if you know the user is moving eastwardly and the first waypoint is the user’s current location, specifying a heading of 90 degrees and a heading accuracy of 90 degrees for the first waypoint avoids a route that begins with a “head west” instruction.
         
         You should be certain that the user is in motion before specifying a heading and heading accuracy; otherwise, you may be unnecessarily filtering out the best route. For example, suppose the user is sitting in a car parked in a driveway, facing due north, with the garage in front and the street to the rear. In that case, specifying a heading of 0 degrees and a heading accuracy of 90 degrees may result in a route that begins on the back alley or, worse, no route at all. For this reason, it is recommended that you only specify a heading and heading accuracy when automatically recalculating directions due to the user deviating from the route.
         
         By default, the value of this property is `nil`, meaning that a route is considered viable regardless of the direction of approach.
         */
        public var heading: CLLocationDirection?
        
        /**
         The maximum amount, in degrees, by which a route’s approach to a waypoint may differ from `heading` in either direction in order to be considered viable.
         
         A value of 0 degrees means that the approach must match the specified `heading` exactly – an unlikely scenario. A value of 180 degrees or more means that the approach may be as much as 180 degrees in either direction from the specified `heading`, effectively allowing a candidate route to approach the waypoint from any direction.
         
         If you set the `heading` property, you should set this property to a value such as 90 degrees, to avoid filtering out routes whose approaches differ only slightly from the specified `heading`. Otherwise, if the `heading` property is set to a negative value, this property is ignored.
         
         By default, the value of this property is `nil`, meaning that a route is considered viable regardless of the direction of approach.
         */
        public var headingAccuracy: CLLocationDirection?
        
        /**
         A Boolean value indicating whether arriving on opposite side is allowed.
         This property has no effect if `DirectionsOptions.includesSteps` is set to `false`.
         This property corresponds to the [`approaches`](https://www.mapbox.com/api-documentation/navigation/#retrieve-directions) query parameter in the Mapbox Directions and Map Matching APIs.
         */
        public var allowsArrivingOnOppositeSide = true
        
        // MARK: Identifying the Waypoint
        
        /**
         The name of the waypoint.
         
         This property does not affect the route, but the name is included in the arrival instruction, to help the user distinguish between multiple destinations. The name can also help you distinguish one waypoint from another in the array of waypoints passed into the completion handler of the `Directions.calculate(_:completionHandler:)` method.
         */
        public var name: String?
        
        // MARK: Separating the Routes Into Legs
        
        /**
         A Boolean value indicating whether the waypoint is significant enough to appear in the resulting routes as a waypoint separating two legs, along with corresponding guidance instructions.
         
         By default, this property is set to `true`, which means that each resulting route will include a leg that ends by arriving at the waypoint as `RouteLeg.destination` and a subsequent leg that begins by departing from the waypoint as `RouteLeg.source`. Otherwise, if this property is set to `false`, a single leg passes through the waypoint without specifically mentioning it. Regardless of the value of this property, each resulting route passes through the location specified by the `coordinate` property, accounting for approach-related properties such as `heading`.
         
         With the Mapbox Directions API, set this property to `false` if you want the waypoint’s location to influence the path that the route follows without attaching any meaning to the waypoint object itself. With the Mapbox Map Matching API, use this property when the `DirectionsOptions.includesSteps` property is `true` or when `coordinates` represents a trace with a high sample rate.
         This property has no effect if `DirectionsOptions.includesSteps` is set to `false`, or if `MatchOptions.waypointIndices` is non-nil.
         This property corresponds to the [`approaches`](https://docs.mapbox.com/api/navigation/#retrieve-directions) query parameter in the Mapbox Directions and Map Matching APIs.
         */
        public var separatesLegs: Bool = true
        
        var headingDescription: String {
            guard let heading = self.heading, let accuracy = self.headingAccuracy else {
                return ""
            }
            
            return "\(heading.truncatingRemainder(dividingBy: 360)),\(min(accuracy, 180))"
        }
    }
}

extension DirectionsOptions.Waypoint {
    private enum CodingKeys: String, CodingKey {
        case coordinate = "location"
        case coordinateAccuracy
        case targetCoordinate
        case heading
        case headingAccuracy
        case allowsArrivingOnOppositeSide
        case name
        case separatesLegs
    }
    
    public init(from decoder: Decoder) throws {
        let container = try decoder.container(keyedBy: CodingKeys.self)
        
        coordinate = try container.decode(CLLocationCoordinate2D.self, forKey: .coordinate)
        coordinateAccuracy = try container.decodeIfPresent(CLLocationAccuracy.self, forKey: .coordinateAccuracy)
        targetCoordinate = try container.decodeIfPresent(CLLocationCoordinate2D.self, forKey: .targetCoordinate)
        heading = try container.decodeIfPresent(CLLocationDirection.self, forKey: .heading)
        headingAccuracy = try container.decodeIfPresent(CLLocationDirection.self, forKey: .headingAccuracy)
        
        if let allowsArrivingOnOppositeSide = try container.decodeIfPresent(Bool.self, forKey: .allowsArrivingOnOppositeSide) {
            self.allowsArrivingOnOppositeSide = allowsArrivingOnOppositeSide
        }
        
        if let name = try container.decodeIfPresent(String.self, forKey: .name)?.nonEmptyString {
            self.name = name
        }
        
        if let separatesLegs = try container.decodeIfPresent(Bool.self, forKey: .separatesLegs) {
            self.separatesLegs = separatesLegs
        }
    }
}

extension DirectionsOptions.Waypoint: CustomStringConvertible {
    public var description: String {
        return name ?? "<latitude: \(coordinate.latitude); longitude: \(coordinate.longitude)>"
    }
}

extension DirectionsOptions.Waypoint: CustomQuickLookConvertible {
    func debugQuickLookObject() -> Any? {
        return CLLocation(coordinate: coordinate, altitude: 0, horizontalAccuracy: coordinateAccuracy ?? -1, verticalAccuracy: -1, course: heading ?? -1, speed: -1, timestamp: Date())
    }
}

/**
 A matchpoint represents a location matched to the road network.
 */
public protocol Matchpoint {
    /**
     The geographic coordinate of the matchpoint.
     */
    var coordinate: CLLocationCoordinate2D { get }
    
    /**
     The straight-line distance from this matchpoint to the corresponding waypoint in the `RouteOptions` or `MatchOptions` object.
     
     The requested waypoint is snapped to the road network. This property contains the straight-line distance from the original requested waypoint’s `DirectionsOptions.Waypoint.coordinate` property to the `coordinate` property.
     */
    var correction: CLLocationDistance { get }
}

public extension DirectionsResult {
    /**
     A `Waypoint` object indicates a location along a route. It may be the route’s origin or destination, or it may be another location that the route visits. A waypoint object indicates the location’s geographic location along with other optional information, such as a name or the user’s direction approaching the waypoint. You receive waypoints in the completion handler of the `Directions.calculate(_:completionHandler:)` method.
     */
<<<<<<< HEAD
    struct Waypoint: Matchpoint, Equatable {
        // MARK: Positioning the Waypoint
=======
    public var headingAccuracy: CLLocationDirection? = nil
    
    internal var headingDescription: String {
        guard let heading = heading, heading >= 0,
            let accuracy = headingAccuracy, accuracy >= 0 else {
            return ""
        }
>>>>>>> c91d3ba0
        
        /**
         The geographic coordinate of the waypoint, snapped to the road network.
         */
        public var coordinate: CLLocationCoordinate2D
        
        /**
         The straight-line distance from this waypoint to the corresponding waypoint in the `RouteOptions` or `MatchOptions` object.
         
         The requested waypoint is snapped to the road network. This property contains the straight-line distance from the original requested waypoint’s `DirectionsOptions.Waypoint.coordinate` property to the `coordinate` property.
         */
        public var correction: CLLocationDistance
        
        // MARK: Identifying the Waypoint
        
        /**
         The name of the waypoint.
         
         If you did not specify a name for the corresponding waypoint in the `RouteOptions` or `MatchOptions` object, this property may contain the name of the road or path to which the waypoint was snapped.
         */
        public var name: String?
    }
}

extension DirectionsResult.Waypoint: Codable {
    private enum CodingKeys: String, CodingKey {
        case coordinate = "location"
        case correction = "distance"
        case name
    }
    
    public init(from decoder: Decoder) throws {
        let container = try decoder.container(keyedBy: CodingKeys.self)
        
        coordinate = try container.decode(CLLocationCoordinate2D.self, forKey: .coordinate)
        correction = try container.decode(CLLocationDistance.self, forKey: .correction)
        
        if let name = try container.decodeIfPresent(String.self, forKey: .name)?.nonEmptyString {
            self.name = name
        } else {
            name = nil
        }
    }
}

extension DirectionsResult.Waypoint: CustomStringConvertible {
    public var description: String {
        return name ?? "<latitude: \(coordinate.latitude); longitude: \(coordinate.longitude)>"
    }
}

extension DirectionsResult.Waypoint: CustomQuickLookConvertible {
    func debugQuickLookObject() -> Any? {
        return CLLocation(coordinate: coordinate)
    }
}<|MERGE_RESOLUTION|>--- conflicted
+++ resolved
@@ -222,19 +222,7 @@
     /**
      A `Waypoint` object indicates a location along a route. It may be the route’s origin or destination, or it may be another location that the route visits. A waypoint object indicates the location’s geographic location along with other optional information, such as a name or the user’s direction approaching the waypoint. You receive waypoints in the completion handler of the `Directions.calculate(_:completionHandler:)` method.
      */
-<<<<<<< HEAD
-    struct Waypoint: Matchpoint, Equatable {
-        // MARK: Positioning the Waypoint
-=======
-    public var headingAccuracy: CLLocationDirection? = nil
-    
-    internal var headingDescription: String {
-        guard let heading = heading, heading >= 0,
-            let accuracy = headingAccuracy, accuracy >= 0 else {
-            return ""
-        }
->>>>>>> c91d3ba0
-        
+    struct Waypoint: Matchpoint, Equatable { 
         /**
          The geographic coordinate of the waypoint, snapped to the road network.
          */
