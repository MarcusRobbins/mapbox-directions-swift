--- conflicted
+++ resolved
@@ -1,14 +1,5 @@
 import Foundation
 
-<<<<<<< HEAD
-struct RouteResponse {
-    var code: String?
-    var message: String?
-    var error: String?
-    let uuid: String?
-    let routes: [Route]?
-    let waypoints: [Route.Waypoint]?
-=======
 public enum ResponseOptions {
     case route(RouteOptions)
     case match(MatchOptions)
@@ -19,7 +10,7 @@
     
     public let identifier: String?
     public var routes: [Route]?    
-    public let waypoints: [Waypoint]?
+    public let waypoints: [Route.Waypoint]?
     
     public let options: ResponseOptions
     public let credentials: DirectionsCredentials
@@ -32,20 +23,19 @@
      This property does not persist after encoding and decoding.
      */
     public var created: Date = Date()
->>>>>>> c91d3ba0
 }
 
 extension RouteResponse: Codable {
     enum CodingKeys: String, CodingKey {
-        case code
-        case message
-        case error
+        case code // << do we need these?
+        case message // <<
+        case error // <<
         case identifier = "uuid"
         case routes
         case waypoints
     }
     
-    public init(httpResponse: HTTPURLResponse?, identifier: String? = nil, routes: [Route]? = nil, waypoints: [Waypoint]? = nil, options: ResponseOptions, credentials: DirectionsCredentials) {
+    public init(httpResponse: HTTPURLResponse?, identifier: String? = nil, routes: [Route]? = nil, waypoints: [Route.Waypoint]? = nil, options: ResponseOptions, credentials: DirectionsCredentials) {
         self.httpResponse = httpResponse
         self.identifier = identifier
         self.routes = routes
@@ -68,12 +58,12 @@
             routes = try decoder.decode([Route].self, from: matchesData)
         }
         
-        var waypoints: [Waypoint]?
+        var waypoints: [Route.Waypoint]?
         
         if let tracepoints = response.tracepoints {
             let filtered = tracepoints.compactMap { $0 }
             let tracepointsData = try encoder.encode(filtered)
-            waypoints = try decoder.decode([Waypoint].self, from: tracepointsData)
+            waypoints = try decoder.decode([Route.Waypoint].self, from: tracepointsData)
         }
     
         self.init(httpResponse: response.httpResponse, identifier: nil, routes: routes, waypoints: waypoints, options: .match(options), credentials: credentials)
@@ -101,35 +91,32 @@
         self.identifier = try container.decodeIfPresent(String.self, forKey: .identifier)
         
         // Decode waypoints from the response and update their names according to the waypoints from DirectionsOptions.waypoints.
-<<<<<<< HEAD
-        let decodedWaypoints = try container.decodeIfPresent([Route.Waypoint].self, forKey: .waypoints)
-        if let decodedWaypoints = decodedWaypoints, let options = decoder.userInfo[.options] as? DirectionsOptions {
-            // The response lists the same number of tracepoints as the waypoints in the request, whether or not a given waypoint is leg-separating.
-            waypoints = zip(decodedWaypoints, options.waypoints).map { (pair) -> Route.Waypoint in
-                var (decodedWaypoint, waypointInOptions) = pair
-                if /*waypointInOptions.separatesLegs, */let name = waypointInOptions.name?.nonEmptyString {
-                    decodedWaypoint.name = name
-                }
-                return decodedWaypoint
-=======
-        let decodedWaypoints = try container.decodeIfPresent([Waypoint?].self, forKey: .waypoints)?.compactMap{ $0 }
-        var optionsWaypoints: [Waypoint] = []
+        let decodedWaypoints = try container.decodeIfPresent([Route.Waypoint?].self, forKey: .waypoints)?.compactMap{ $0 }
+        var optionsWaypoints: [Route.Waypoint] = []
         
         switch options {
         case let .match(options: matchOpts):
-            optionsWaypoints = matchOpts.waypoints
+            optionsWaypoints = matchOpts.waypoints.map {
+                Route.Waypoint(coordinate: $0.coordinate,
+                               correction: 0,
+                               name: $0.name)
+            }
         case let .route(options: routeOpts):
-            optionsWaypoints = routeOpts.waypoints
+            optionsWaypoints = routeOpts.waypoints.map {
+                Route.Waypoint(coordinate: $0.coordinate,
+                               correction: 0,
+                               name: $0.name)
+            }
         }
                 
         if let decodedWaypoints = decodedWaypoints {
             // The response lists the same number of tracepoints as the waypoints in the request, whether or not a given waypoint is leg-separating.
-            waypoints = zip(decodedWaypoints, optionsWaypoints).map { (pair) -> Waypoint in
-                let (decodedWaypoint, waypointInOptions) = pair
-                let waypoint = Waypoint(coordinate: decodedWaypoint.coordinate, coordinateAccuracy: waypointInOptions.coordinateAccuracy, name: waypointInOptions.name?.nonEmptyString ?? decodedWaypoint.name)
-                waypoint.separatesLegs = waypointInOptions.separatesLegs
-                return waypoint
->>>>>>> c91d3ba0
+            waypoints = zip(decodedWaypoints, optionsWaypoints).map { (pair) -> Route.Waypoint in
+                var (decodedWaypoint, waypointInOptions) = pair
+                if let name = waypointInOptions.name?.nonEmptyString {
+                    decodedWaypoint.name = name
+                }
+                return decodedWaypoint
             }
         } else {
             waypoints = decodedWaypoints
@@ -139,7 +126,7 @@
             // Postprocess each route.
             var legSeparators = waypoints?.compactMap { $0 }
             if let options = decoder.userInfo[.options] as? DirectionsOptions, let waypoints = waypoints {
-                // select first, last and all other waypoints which separate legs.
+                // Select first, last and all other waypoints which separate legs.
                 var optionsLegSeparators = options.legSeparators
                 legSeparators = zip(waypoints, options.waypoints).compactMap { (pair) -> Route.Waypoint? in
                     let (decodedWaypoint, waypointInOptions) = pair
@@ -159,9 +146,8 @@
             for route in routes {
                 route.routeIdentifier = identifier
                 // Imbue each route’s legs with the waypoints refined above.
-                // TODO: Filter these waypoints by whether they separate legs, based on the options, if given.
                 if let legSeparators = legSeparators {
-                    route.legSeparators = legSeparators//waypoints
+                    route.legSeparators = legSeparators
                 }
             }
             self.routes = routes
