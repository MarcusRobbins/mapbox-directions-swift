import Foundation
#if canImport(CoreLocation)
import CoreLocation
#else
import Turf
#endif

/**
 A single cross street along a step.
 */
public struct Intersection {
    // MARK: Creating an Intersection
    
    public init(location: CLLocationCoordinate2D,
                headings: [CLLocationDirection],
                approachIndex: Int,
                outletIndex: Int,
                outletIndexes: IndexSet,
                approachLanes: [LaneIndication]?,
                usableApproachLanes: IndexSet?,
                outletRoadClasses: RoadClasses? = nil,
                tollCollection: TollCollection? = nil,
                tunnelName: String? = nil,
                restStop: RestStop? = nil,
                isUrban: Bool? = nil,
                regionCode: String? = nil,
                outletMapboxStreetsRoadClass: MapboxStreetsRoadClass? = nil) {
        self.location = location
        self.headings = headings
        self.approachIndex = approachIndex
        self.approachLanes = approachLanes
        self.outletIndex = outletIndex
        self.outletIndexes = outletIndexes
        self.usableApproachLanes = usableApproachLanes
        self.outletRoadClasses = outletRoadClasses
        self.tollCollection = tollCollection
        self.tunnelName = tunnelName
        self.isUrban = isUrban
        self.restStop = restStop
        self.regionCode = regionCode
        self.outletMapboxStreetsRoadClass = outletMapboxStreetsRoadClass
    }
    
    // MARK: Getting the Location of the Intersection
    
    /**
     The geographic coordinates at the center of the intersection.
     */
    public let location: CLLocationCoordinate2D
    
    // MARK: Getting the Roads that Meet at the Intersection
    
    /**
     An array of `CLLocationDirection`s indicating the absolute headings of the roads that meet at the intersection.
     
     A road is represented in this array by a heading indicating the direction from which the road meets the intersection. To get the direction of travel when leaving the intersection along the road, rotate the heading 180 degrees.
     
     A single road that passes through this intersection is represented by two items in this array: one for the segment that enters the intersection and one for the segment that exits it.
     */
    public let headings: [CLLocationDirection]
    
    /**
     The indices of the items in the `headings` array that correspond to the roads that may be used to leave the intersection.
     
     This index set effectively excludes any one-way road that leads toward the intersection.
     */
    public let outletIndexes: IndexSet
    
    // MARK: Getting the Roads That Take the Route Through the Intersection
    
    /**
     The index of the item in the `headings` array that corresponds to the road that the containing route step uses to approach the intersection.
     
     This property is set to `nil` for a departure maneuver.
     */
    public let approachIndex: Int?
    
    /**
     The index of the item in the `headings` array that corresponds to the road that the containing route step uses to leave the intersection.
     
     This property is set to `nil` for an arrival maneuver.
     */
    public let outletIndex: Int?
    
    /**
     The road classes of the road that the containing step uses to leave the intersection.
     
     If road class information is unavailable, this property is set to `nil`.
     */
    public let outletRoadClasses: RoadClasses?

    /**
<<<<<<< HEAD
     The road classes of the road that the containing step uses to leave the intersection, according to the [Mapbox Streets source](https://docs.mapbox.com/vector-tiles/reference/mapbox-streets-v8/#road) , version 8.
          
     If detailed road class information is unavailable, this property is set to `nil`. This property only indicates the road classification; for other aspects of the road, use the `outletRoadClasses` property.
     */
    public let outletMapboxStreetsRoadClass: MapboxStreetsRoadClass?
    
    /**
     :nodoc:
=======
>>>>>>> 9c1cc5a6
     The name of the tunnel that this intersection is a part of.

     If this Intersection is not a tunnel entrance or exit, or if information is unavailable then this property is set to `nil`.
     */
    public let tunnelName: String?

    /**
     A toll collection point.

     If this Intersection is not a toll collection intersection, or if this information is unavailable then this property is set to `nil`.
     */
    public let tollCollection: TollCollection?

    /**
     Corresponding rest stop.

     If this Intersection is not a rest stop, or if this information is unavailable then this property is set to `nil`.
     */
    public let restStop: RestStop?

    /**
     Whether the intersection lays within the bounds of an urban zone.

     If this information is unavailable, then this property is set to `nil`.
     */
    public let isUrban: Bool?
    
    /**
     A 2-letter region code to identify corresponding country that this intersection lies in.
     
     Automatically populated during decoding a `RouteLeg` object, since this is the source of all `AdministrativeRegion`s. Value is `nil` if such information is unavailable.
     
     - seealso: `RouteStep.regionCode(atStepIndex:, intersectionIndex:)`
     */
    public private(set) var regionCode: String?
    
    mutating func updateRegionCode(_ regionCode: String?) {
        self.regionCode = regionCode
    }
    
    // MARK: Telling the User Which Lanes to Use
    
    /**
     All the lanes of the road that the containing route step uses to approach the intersection. Each item in the array represents a lane, which is represented by one or more `LaneIndication`s.
     
     If no lane information is available for the intersection, this property’s value is `nil`. The first item corresponds to the leftmost lane, the second item corresponds to the second lane from the left, and so on, regardless of whether the surrounding country drives on the left or on the right.
     */
    public let approachLanes: [LaneIndication]?
    
    /**
     The indices of the items in the `approachLanes` array that correspond to the lanes that may be used to execute the maneuver.
     
     If no lane information is available for an intersection, this property’s value is `nil`.
     */
    public let usableApproachLanes: IndexSet?
}

extension Intersection: Codable {
    private enum CodingKeys: String, CodingKey {
        case outletIndexes = "entry"
        case headings = "bearings"
        case location
        case approachIndex = "in"
        case outletIndex = "out"
        case lanes
        case outletRoadClasses = "classes"
        case tollCollection = "toll_collection"
        case tunnelName = "tunnelName"
        case mapboxStreets = "mapbox_streets_v8"
        case isUrban = "is_urban"
        case restStop = "rest_stop"
        case administrativeRegionIndex = "admin_index"
        case geometryIndex = "geometry_index"
    }
    
    /// Used to code `Intersection.outletMapboxStreetsRoadClass`
    private struct MapboxStreetClassCodable: Codable {
        private enum CodingKeys: String, CodingKey {
            case streetClass = "class"
        }
        
        let streetClass: MapboxStreetsRoadClass?
    }

    static func encode(intersections: [Intersection],
                       to parentContainer: inout UnkeyedEncodingContainer,
                       administrativeRegionIndices: [Int?]?,
                       segmentIndicesByIntersection: [Int?]?) throws {
        guard administrativeRegionIndices == nil || administrativeRegionIndices?.count == intersections.count else {
            let error = EncodingError.Context(codingPath: parentContainer.codingPath,
                                              debugDescription: "`administrativeRegionIndices` should be `nil` or match provided `intersections` to encode")
            throw EncodingError.invalidValue(administrativeRegionIndices as Any, error)
        }
        guard segmentIndicesByIntersection == nil || segmentIndicesByIntersection?.count == intersections.count else {
            let error = EncodingError.Context(codingPath: parentContainer.codingPath,
                                              debugDescription: "`segmentIndicesByIntersection` should be `nil` or match provided `intersections` to encode")
            throw EncodingError.invalidValue(segmentIndicesByIntersection as Any, error)
        }
        
        for (index, intersection) in intersections.enumerated() {
            var adminIndex: Int?
            var geometryIndex: Int?
            if index < administrativeRegionIndices?.count ?? -1 {
                adminIndex = administrativeRegionIndices?[index]
                geometryIndex = segmentIndicesByIntersection?[index]
            }
            
            try intersection.encode(to: parentContainer.superEncoder(),
                                    administrativeRegionIndex: adminIndex,
                                    geometryIndex: geometryIndex)
        }
    }

    
    public func encode(to encoder: Encoder) throws {
        try encode(to: encoder, administrativeRegionIndex: nil, geometryIndex: nil)
    }
    
    func encode(to encoder: Encoder, administrativeRegionIndex: Int?, geometryIndex: Int?) throws {
        var container = encoder.container(keyedBy: CodingKeys.self)
        try container.encode(CLLocationCoordinate2DCodable(location), forKey: .location)
        try container.encode(headings, forKey: .headings)
        
        try container.encodeIfPresent(approachIndex, forKey: .approachIndex)
        try container.encodeIfPresent(outletIndex, forKey: .outletIndex)
        
        var outletArray = headings.map { _ in false }
        for index in outletIndexes {
            outletArray[index] = true
        }
        
        try container.encode(outletArray, forKey: .outletIndexes)
        
        var lanes: [Lane]?
        if let approachLanes = approachLanes,
            let usableApproachLanes = usableApproachLanes {
            lanes = approachLanes.map { Lane(indications: $0) }
            for i in usableApproachLanes {
                lanes![i].isValid = true
            }
        }
        try container.encodeIfPresent(lanes, forKey: .lanes)
        
        if let classes = outletRoadClasses?.description.components(separatedBy: ",").filter({ !$0.isEmpty }) {
            try container.encode(classes, forKey: .outletRoadClasses)
        }

        if let tolls = tollCollection?.type {
            try container.encode(tolls, forKey: .tollCollection)
        }

        if let outletMapboxStreetsRoadClass = outletMapboxStreetsRoadClass {
            try container.encode(MapboxStreetClassCodable(streetClass: outletMapboxStreetsRoadClass), forKey: .mapboxStreets)
        }
        
        if let isUrban = isUrban {
            try container.encode(isUrban, forKey: .isUrban)
        }

        if let restStop = restStop {
            try container.encode(restStop, forKey: .restStop)
        }

        if let tunnelName = tunnelName {
            try container.encode(tunnelName, forKey: .tunnelName)
        }

        if let adminIndex = administrativeRegionIndex {
            try container.encode(adminIndex, forKey: .administrativeRegionIndex)
        }
        
        if let geoIndex = geometryIndex {
            try container.encode(geoIndex, forKey: .geometryIndex)
        }
    }
    
    public init(from decoder: Decoder) throws {
        let container = try decoder.container(keyedBy: CodingKeys.self)
        location = try container.decode(CLLocationCoordinate2DCodable.self, forKey: .location).decodedCoordinates
        headings = try container.decode([CLLocationDirection].self, forKey: .headings)
        
        if let lanes = try container.decodeIfPresent([Lane].self, forKey: .lanes) {
            approachLanes = lanes.map { $0.indications }
            usableApproachLanes = lanes.indices { $0.isValid }
        } else {
            approachLanes = nil
            usableApproachLanes = nil
        }
        outletRoadClasses = try container.decodeIfPresent(RoadClasses.self, forKey: .outletRoadClasses)
        
        let outletsArray = try container.decode([Bool].self, forKey: .outletIndexes)
        outletIndexes = outletsArray.indices { $0 }
        
        outletIndex = try container.decodeIfPresent(Int.self, forKey: .outletIndex)
        approachIndex = try container.decodeIfPresent(Int.self, forKey: .approachIndex)

        tollCollection = try container.decodeIfPresent(TollCollection.self, forKey: .tollCollection)

        tunnelName = try container.decodeIfPresent(String.self, forKey: .tunnelName)

        outletMapboxStreetsRoadClass = try container.decodeIfPresent(MapboxStreetClassCodable.self, forKey: .mapboxStreets)?.streetClass
        
        isUrban = try container.decodeIfPresent(Bool.self, forKey: .isUrban)

        restStop = try container.decodeIfPresent(RestStop.self, forKey: .restStop)
    }
}

extension Intersection: Equatable {
    public static func == (lhs: Intersection, rhs: Intersection) -> Bool {
        return lhs.location == rhs.location &&
            lhs.headings == rhs.headings &&
            lhs.outletIndexes == rhs.outletIndexes &&
            lhs.approachIndex == rhs.approachIndex &&
            lhs.outletIndex == rhs.outletIndex &&
            lhs.approachLanes == rhs.approachLanes &&
            lhs.usableApproachLanes == rhs.usableApproachLanes &&
            lhs.outletRoadClasses == rhs.outletRoadClasses &&
            lhs.tollCollection == rhs.tollCollection &&
            lhs.tunnelName == rhs.tunnelName &&
            lhs.isUrban == rhs.isUrban
    }
}<|MERGE_RESOLUTION|>--- conflicted
+++ resolved
@@ -90,7 +90,6 @@
     public let outletRoadClasses: RoadClasses?
 
     /**
-<<<<<<< HEAD
      The road classes of the road that the containing step uses to leave the intersection, according to the [Mapbox Streets source](https://docs.mapbox.com/vector-tiles/reference/mapbox-streets-v8/#road) , version 8.
           
      If detailed road class information is unavailable, this property is set to `nil`. This property only indicates the road classification; for other aspects of the road, use the `outletRoadClasses` property.
@@ -98,9 +97,6 @@
     public let outletMapboxStreetsRoadClass: MapboxStreetsRoadClass?
     
     /**
-     :nodoc:
-=======
->>>>>>> 9c1cc5a6
      The name of the tunnel that this intersection is a part of.
 
      If this Intersection is not a tunnel entrance or exit, or if information is unavailable then this property is set to `nil`.
